{
  "name": "filament",
<<<<<<< HEAD
  "version": "1.17.0",
=======
  "version": "1.18.0",
>>>>>>> 6b01fbb9
  "description": "Real-time physically based rendering engine",
  "main": "filament.js",
  "module": "filament.js",
  "jsdelivr": "filament.js",
  "types": "filament.d.ts",
  "unpkg": "filament.js",
  "repository": {
    "type": "git",
    "url": "https://github.com/google/filament.git"
  },
  "dependencies": {
    "gl-matrix": "^3.2.1"
  },
  "files": [
    "filament.d.ts",
    "filament.js",
    "filament.wasm",
    "filament-viewer.js",
    "README.md"
  ],
  "keywords": [
    "3d",
    "android",
    "wasm",
    "webgl"
  ],
  "author": "Google",
  "license": "Apache-2.0"
}<|MERGE_RESOLUTION|>--- conflicted
+++ resolved
@@ -1,10 +1,6 @@
 {
   "name": "filament",
-<<<<<<< HEAD
-  "version": "1.17.0",
-=======
   "version": "1.18.0",
->>>>>>> 6b01fbb9
   "description": "Real-time physically based rendering engine",
   "main": "filament.js",
   "module": "filament.js",

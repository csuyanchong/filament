--- conflicted
+++ resolved
@@ -1,10 +1,6 @@
 {
   "name": "filament",
-<<<<<<< HEAD
-  "version": "1.31.4",
-=======
   "version": "1.31.5",
->>>>>>> 092a0489
   "description": "Real-time physically based rendering engine",
   "main": "filament.js",
   "module": "filament.js",

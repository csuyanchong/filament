/*
 * Copyright (C) 2017 The Android Open Source Project
 *
 * Licensed under the Apache License, Version 2.0 (the "License");
 * you may not use this file except in compliance with the License.
 * You may obtain a copy of the License at
 *
 *      http://www.apache.org/licenses/LICENSE-2.0
 *
 * Unless required by applicable law or agreed to in writing, software
 * distributed under the License is distributed on an "AS IS" BASIS,
 * WITHOUT WARRANTIES OR CONDITIONS OF ANY KIND, either express or implied.
 * See the License for the specific language governing permissions and
 * limitations under the License.
 */

#include "filamat/MaterialBuilder.h"

#include <atomic>
#include <vector>

#include <utils/JobSystem.h>
#include <utils/Log.h>
#include <utils/Mutex.h>
#include <utils/Panic.h>

#include <private/filament/UniformInterfaceBlock.h>
#include <private/filament/SamplerInterfaceBlock.h>

#include <private/filament/SibGenerator.h>

#include "MaterialVariants.h"

#include "shaders/MaterialInfo.h"
#include "shaders/ShaderGenerator.h"

#include "eiff/BlobDictionary.h"
#include "eiff/LineDictionary.h"
#include "eiff/MaterialInterfaceBlockChunk.h"
#include "eiff/MaterialTextChunk.h"
#include "eiff/MaterialSpirvChunk.h"
#include "eiff/ChunkContainer.h"
#include "eiff/SimpleFieldChunk.h"
#include "eiff/DictionaryTextChunk.h"
#include "eiff/DictionarySpirvChunk.h"

#include "Includes.h"

#ifndef FILAMAT_LITE
#include "GLSLPostProcessor.h"
#include "sca/GLSLTools.h"
#else
#include "sca/GLSLToolsLite.h"
#endif

using namespace utils;

namespace filamat {

std::atomic<int> MaterialBuilderBase::materialBuilderClients(0);

inline void assertSingleTargetApi(MaterialBuilderBase::TargetApi api) {
    // Assert that a single bit is set.
    UTILS_UNUSED uint8_t bits = (uint8_t) api;
    assert(bits && !(bits & bits - 1u));
}

void MaterialBuilderBase::prepare(bool vulkanSemantics) {
    mCodeGenPermutations.clear();
    mShaderModels.reset();

    if (mPlatform == Platform::MOBILE) {
        mShaderModels.set(static_cast<size_t>(ShaderModel::GL_ES_30));
    } else if (mPlatform == Platform::DESKTOP) {
        mShaderModels.set(static_cast<size_t>(ShaderModel::GL_CORE_41));
    } else if (mPlatform == Platform::ALL) {
        mShaderModels.set(static_cast<size_t>(ShaderModel::GL_ES_30));
        mShaderModels.set(static_cast<size_t>(ShaderModel::GL_CORE_41));
    }

    // OpenGL is a special case. If we're doing any optimization, then we need to go to Spir-V.
    TargetLanguage glTargetLanguage = mOptimization > MaterialBuilder::Optimization::PREPROCESSOR ?
            TargetLanguage::SPIRV : TargetLanguage::GLSL;
    if (vulkanSemantics) {
        // Currently GLSLPostProcessor.cpp is incapable of compiling SPIRV to GLSL without
        // running the optimizer. For now we just activate the optimizer in that case.
        mOptimization = MaterialBuilder::Optimization::PERFORMANCE;
        glTargetLanguage = TargetLanguage::SPIRV;
    }

    // Select OpenGL as the default TargetApi if none was specified.
    if (none(mTargetApi)) {
        mTargetApi = TargetApi::OPENGL;
    }

    // Build a list of codegen permutations, which is useful across all types of material builders.
    // The shader model loop starts at 1 to skip ShaderModel::UNKNOWN.
    for (uint8_t i = 1; i < filament::backend::SHADER_MODEL_COUNT; i++) {
        if (!mShaderModels.test(i)) {
            continue; // skip this shader model since it was not requested.
        }
        if (any(mTargetApi & TargetApi::OPENGL)) {
            mCodeGenPermutations.push_back({i, TargetApi::OPENGL, glTargetLanguage});
        }
        if (any(mTargetApi & TargetApi::VULKAN)) {
            mCodeGenPermutations.push_back({i, TargetApi::VULKAN, TargetLanguage::SPIRV});
        }
        if (any(mTargetApi & TargetApi::METAL)) {
            mCodeGenPermutations.push_back({i, TargetApi::METAL, TargetLanguage::SPIRV});
        }
    }
}

MaterialBuilder::MaterialBuilder() : mMaterialName("Unnamed") {
    std::fill_n(mProperties, MATERIAL_PROPERTIES_COUNT, false);
    mShaderModels.reset();
}

void MaterialBuilderBase::init() {
    materialBuilderClients++;
#ifndef FILAMAT_LITE
    GLSLTools::init();
#endif
}

void MaterialBuilderBase::shutdown() {
    materialBuilderClients--;
#ifndef FILAMAT_LITE
    GLSLTools::shutdown();
#endif
}

MaterialBuilder& MaterialBuilder::name(const char* name) noexcept {
    mMaterialName = CString(name);
    return *this;
}

MaterialBuilder& MaterialBuilder::fileName(const char* fileName) noexcept {
    mFileName = CString(fileName);
    return *this;
}

MaterialBuilder& MaterialBuilder::material(const char* code, size_t line) noexcept {
    mMaterialCode.setUnresolved(CString(code));
    mMaterialCode.setLineOffset(line);
    return *this;
}

MaterialBuilder& MaterialBuilder::includeCallback(IncludeCallback callback) noexcept {
    mIncludeCallback = callback;
    return *this;
}

MaterialBuilder& MaterialBuilder::materialVertex(const char* code, size_t line) noexcept {
    mMaterialVertexCode.setUnresolved(CString(code));
    mMaterialVertexCode.setLineOffset(line);
    return *this;
}

MaterialBuilder& MaterialBuilder::shading(Shading shading) noexcept {
    mShading = shading;
    return *this;
}

MaterialBuilder& MaterialBuilder::interpolation(Interpolation interpolation) noexcept {
    mInterpolation = interpolation;
    return *this;
}

MaterialBuilder& MaterialBuilder::variable(Variable v, const char* name) noexcept {
    switch (v) {
        case Variable::CUSTOM0:
        case Variable::CUSTOM1:
        case Variable::CUSTOM2:
        case Variable::CUSTOM3:
            assert(size_t(v) < MATERIAL_VARIABLES_COUNT);
            mVariables[size_t(v)] = CString(name);
            break;
    }
    return *this;
}

MaterialBuilder& MaterialBuilder::parameter(UniformType type, const char* name) noexcept {
    ASSERT_POSTCONDITION(mParameterCount < MAX_PARAMETERS_COUNT, "Too many parameters");
    mParameters[mParameterCount++] = { name, type, 1 };
    return *this;
}

MaterialBuilder& MaterialBuilder::parameter(UniformType type, size_t size, const char* name) noexcept {
    ASSERT_POSTCONDITION(mParameterCount < MAX_PARAMETERS_COUNT, "Too many parameters");
    mParameters[mParameterCount++] = { name, type, size };
    return *this;
}

MaterialBuilder& MaterialBuilder::parameter(
        SamplerType samplerType, SamplerFormat format, SamplerPrecision precision, const char* name) noexcept {
    ASSERT_POSTCONDITION(mParameterCount < MAX_PARAMETERS_COUNT, "Too many parameters");
    mParameters[mParameterCount++] = { name, samplerType, format, precision };
    return *this;
}

MaterialBuilder& MaterialBuilder::parameter(SubpassType subpassType, SamplerFormat format,
        SamplerPrecision precision, const char* name) noexcept {
    ASSERT_PRECONDITION(format == SamplerFormat::FLOAT,
            "Subpass parameters must have FLOAT format.");

    auto subpassCount = std::count_if(std::begin(mParameters), std::end(mParameters),
            [](const auto& p) { return p.isSubpass(); });

    ASSERT_POSTCONDITION(subpassCount < MAX_SUBPASS_COUNT, "Too many subpasses");
    ASSERT_POSTCONDITION(mParameterCount < MAX_PARAMETERS_COUNT, "Too many parameters");
    mParameters[mParameterCount++] = { name, subpassType, format, precision };
    return *this;
}

MaterialBuilder& MaterialBuilder::parameter(
        SamplerType samplerType, SamplerFormat format, const char* name) noexcept {
    return parameter(samplerType, format, SamplerPrecision::DEFAULT, name);
}

MaterialBuilder& MaterialBuilder::parameter(
        SamplerType samplerType, SamplerPrecision precision, const char* name) noexcept {
    return parameter(samplerType, SamplerFormat::FLOAT, precision, name);
}

MaterialBuilder& MaterialBuilder::parameter(
        SamplerType samplerType, const char* name) noexcept {
    return parameter(samplerType, SamplerFormat::FLOAT, SamplerPrecision::DEFAULT, name);
}

MaterialBuilder& MaterialBuilder::parameter(SubpassType subpassType, SamplerFormat format,
        const char* name) noexcept {
    return parameter(subpassType, format, SamplerPrecision::DEFAULT, name);
}

MaterialBuilder& MaterialBuilder::parameter(SubpassType subpassType, SamplerPrecision precision,
        const char* name) noexcept {
    return parameter(subpassType, SamplerFormat::FLOAT, precision, name);
}

MaterialBuilder& MaterialBuilder::parameter(SubpassType subpassType, const char* name) noexcept {
    return parameter(subpassType, SamplerFormat::FLOAT, SamplerPrecision::DEFAULT, name);
}

MaterialBuilder& MaterialBuilder::require(filament::VertexAttribute attribute) noexcept {
    mRequiredAttributes.set(attribute);
    return *this;
}

MaterialBuilder& MaterialBuilder::materialDomain(MaterialDomain materialDomain) noexcept {
    mMaterialDomain = materialDomain;
    return *this;
}

MaterialBuilder& MaterialBuilder::refractionMode(RefractionMode refraction) noexcept {
    mRefractionMode = refraction;
    return *this;
}

MaterialBuilder& MaterialBuilder::refractionType(RefractionType refractionType) noexcept {
    mRefractionType = refractionType;
    return *this;
}

MaterialBuilder& MaterialBuilder::blending(BlendingMode blending) noexcept {
    mBlendingMode = blending;
    return *this;
}

MaterialBuilder& MaterialBuilder::postLightingBlending(BlendingMode blending) noexcept {
    mPostLightingBlendingMode = blending;
    return *this;
}

MaterialBuilder& MaterialBuilder::vertexDomain(VertexDomain domain) noexcept {
    mVertexDomain = domain;
    return *this;
}

MaterialBuilder& MaterialBuilder::culling(CullingMode culling) noexcept {
    mCullingMode = culling;
    return *this;
}

MaterialBuilder& MaterialBuilder::colorWrite(bool enable) noexcept {
    mColorWrite = enable;
    return *this;
}

MaterialBuilder& MaterialBuilder::depthWrite(bool enable) noexcept {
    mDepthWrite = enable;
    mDepthWriteSet = true;
    return *this;
}

MaterialBuilder& MaterialBuilder::depthCulling(bool enable) noexcept {
    mDepthTest = enable;
    return *this;
}

MaterialBuilder& MaterialBuilder::doubleSided(bool doubleSided) noexcept {
    mDoubleSided = doubleSided;
    mDoubleSidedCapability = true;
    return *this;
}

MaterialBuilder& MaterialBuilder::maskThreshold(float threshold) noexcept {
    mMaskThreshold = threshold;
    return *this;
}

MaterialBuilder& MaterialBuilder::shadowMultiplier(bool shadowMultiplier) noexcept {
    mShadowMultiplier = shadowMultiplier;
    return *this;
}

MaterialBuilder& MaterialBuilder::specularAntiAliasing(bool specularAntiAliasing) noexcept {
    mSpecularAntiAliasing = specularAntiAliasing;
    return *this;
}

MaterialBuilder& MaterialBuilder::specularAntiAliasingVariance(float screenSpaceVariance) noexcept {
    mSpecularAntiAliasingVariance = screenSpaceVariance;
    return *this;
}

MaterialBuilder& MaterialBuilder::specularAntiAliasingThreshold(float threshold) noexcept {
    mSpecularAntiAliasingThreshold = threshold;
    return *this;
}

MaterialBuilder& MaterialBuilder::clearCoatIorChange(bool clearCoatIorChange) noexcept {
    mClearCoatIorChange = clearCoatIorChange;
    return *this;
}

MaterialBuilder& MaterialBuilder::flipUV(bool flipUV) noexcept {
    mFlipUV = flipUV;
    return *this;
}

MaterialBuilder& MaterialBuilder::multiBounceAmbientOcclusion(bool multiBounceAO) noexcept {
    mMultiBounceAO = multiBounceAO;
    mMultiBounceAOSet = true;
    return *this;
}

MaterialBuilder& MaterialBuilder::specularAmbientOcclusion(SpecularAmbientOcclusion specularAO) noexcept {
    mSpecularAO = specularAO;
    mSpecularAOSet = true;
    return *this;
}

MaterialBuilder& MaterialBuilder::transparencyMode(TransparencyMode mode) noexcept {
    mTransparencyMode = mode;
    return *this;
}

MaterialBuilder& MaterialBuilder::platform(Platform platform) noexcept {
    mPlatform = platform;
    return *this;
}

MaterialBuilder& MaterialBuilder::targetApi(TargetApi targetApi) noexcept {
    mTargetApi |= targetApi;
    return *this;
}

MaterialBuilder& MaterialBuilder::optimization(Optimization optimization) noexcept {
    mOptimization = optimization;
    return *this;
}

MaterialBuilder& MaterialBuilder::printShaders(bool printShaders) noexcept {
    mPrintShaders = printShaders;
    return *this;
}

MaterialBuilder& MaterialBuilder::generateDebugInfo(bool generateDebugInfo) noexcept {
    mGenerateDebugInfo = generateDebugInfo;
    return *this;
}

MaterialBuilder& MaterialBuilder::variantFilter(uint8_t variantFilter) noexcept {
    mVariantFilter = variantFilter;
    return *this;
}

MaterialBuilder& MaterialBuilder::shaderDefine(const char* name, const char* value) noexcept {
    mDefines.emplace_back(name, value);
    return *this;
}

bool MaterialBuilder::hasExternalSampler() const noexcept {
    for (size_t i = 0, c = mParameterCount; i < c; i++) {
        auto const& param = mParameters[i];
        if (param.isSampler() && param.samplerType == SamplerType::SAMPLER_EXTERNAL) {
            return  true;
        }
    }
    return false;
}

void MaterialBuilder::prepareToBuild(MaterialInfo& info) noexcept {
    MaterialBuilderBase::prepare(mEnableFramebufferFetch);

    // Build the per-material sampler block and uniform block.
    filament::SamplerInterfaceBlock::Builder sbb;
    filament::UniformInterfaceBlock::Builder ibb;
    for (size_t i = 0, c = mParameterCount; i < c; i++) {
        auto const& param = mParameters[i];
        if (param.isSampler()) {
            sbb.add(param.name, param.samplerType, param.format, param.precision);
        } else if (param.isUniform()) {
            ibb.add(param.name, param.size, param.uniformType);
        } else if (param.isSubpass()) {
            // For now, we only support a single subpass for attachment 0.
            // Subpasses blong to the "MaterialParams" block.
            const uint8_t attachmentIndex = 0;
            const uint8_t binding = 0;
            info.subpass = { utils::CString("MaterialParams"), param.name, param.subpassType,
                param.format, param.precision, attachmentIndex, binding };
        }
    }

    if (mSpecularAntiAliasing) {
        ibb.add("_specularAntiAliasingVariance", 1, UniformType::FLOAT);
        ibb.add("_specularAntiAliasingThreshold", 1, UniformType::FLOAT);
    }

    if (mBlendingMode == BlendingMode::MASKED) {
        ibb.add("_maskThreshold", 1, UniformType::FLOAT);
    }

    if (mDoubleSidedCapability) {
        ibb.add("_doubleSided", 1, UniformType::BOOL);
    }

    mRequiredAttributes.set(filament::VertexAttribute::POSITION);
    if (mShading != filament::Shading::UNLIT || mShadowMultiplier) {
        mRequiredAttributes.set(filament::VertexAttribute::TANGENTS);
    }

    info.sib = sbb.name("MaterialParams").build();
    info.uib = ibb.name("MaterialParams").build();

    info.isLit = isLit();
    info.hasDoubleSidedCapability = mDoubleSidedCapability;
    info.hasExternalSamplers = hasExternalSampler();
    info.specularAntiAliasing = mSpecularAntiAliasing;
    info.clearCoatIorChange = mClearCoatIorChange;
    info.flipUV = mFlipUV;
    info.requiredAttributes = mRequiredAttributes;
    info.blendingMode = mBlendingMode;
    info.postLightingBlendingMode = mPostLightingBlendingMode;
    info.shading = mShading;
    info.hasShadowMultiplier = mShadowMultiplier;
    info.multiBounceAO = mMultiBounceAO;
    info.multiBounceAOSet = mMultiBounceAOSet;
    info.specularAO = mSpecularAO;
    info.specularAOSet = mSpecularAOSet;
    info.refractionMode = mRefractionMode;
    info.refractionType = mRefractionType;
}

bool MaterialBuilder::findProperties(filament::backend::ShaderType type,
        MaterialBuilder::PropertyList& allProperties) noexcept {
#ifndef FILAMAT_LITE
    // Use the first permutation to generate the shader code.
    assert(!mCodeGenPermutations.empty());
    CodeGenParams params = mCodeGenPermutations[0];

    GLSLTools glslTools;
    std::string shaderCodeAllProperties = peek(type, params, allProperties);
    // Populate mProperties with the properties set in the shader.
    if (!glslTools.findProperties(type, shaderCodeAllProperties, mProperties, params.targetApi,
            ShaderModel(params.shaderModel))) {
        return false;
    }
    return true;
#else
    return false;
#endif
}

bool MaterialBuilder::findAllProperties() noexcept {
    if (mMaterialDomain != MaterialDomain::SURFACE) {
        return true;
    }

    using namespace filament::backend;

#ifndef FILAMAT_LITE
    // Some fields in MaterialInputs only exist if the property is set (e.g: normal, subsurface
    // for cloth shading model). Give our shader all properties. This will enable us to parse and
    // static code analyse the AST.
    MaterialBuilder::PropertyList allProperties;
    std::fill_n(allProperties, MATERIAL_PROPERTIES_COUNT, true);

    findProperties(ShaderType::FRAGMENT, allProperties);
    findProperties(ShaderType::VERTEX, allProperties);

    return true;
#else
    GLSLToolsLite glslTools;
    if (glslTools.findProperties(ShaderType::FRAGMENT, mMaterialCode.getResolved(), mProperties)) {
        return glslTools.findProperties(
                ShaderType::VERTEX, mMaterialVertexCode.getResolved(), mProperties);
    }
    return false;
#endif
}

bool MaterialBuilder::runSemanticAnalysis() noexcept {
#ifndef FILAMAT_LITE
    using namespace filament::backend;
    GLSLTools glslTools;

    // Use the first permutation to generate the shader code.
    assert(!mCodeGenPermutations.empty());
    CodeGenParams params = mCodeGenPermutations[0];

    TargetApi targetApi = params.targetApi;
    assertSingleTargetApi(targetApi);

    if (mEnableFramebufferFetch) {
        // framebuffer fetch is only available with vulkan semantics
        targetApi = TargetApi::VULKAN;
    }

    ShaderModel model = static_cast<ShaderModel>(params.shaderModel);
    std::string shaderCode = peek(ShaderType::VERTEX, params, mProperties);
    bool result = glslTools.analyzeVertexShader(shaderCode, model, mMaterialDomain, targetApi);
    if (!result) return false;

    shaderCode = peek(ShaderType::FRAGMENT, params, mProperties);
    result = glslTools.analyzeFragmentShader(shaderCode, model, mMaterialDomain, targetApi);
    return result;
#else
    return true;
#endif
}

bool MaterialBuilder::checkLiteRequirements() noexcept {
#ifdef FILAMAT_LITE
    if (mTargetApi != TargetApi::OPENGL) {
        utils::slog.e
                << "Filamat lite only supports building materials for the OpenGL backend."
                << utils::io::endl;
        return false;
    }

    if (mOptimization != Optimization::NONE) {
        utils::slog.e
                << "Filamat lite does not support material optimization." << utils::io::endl
                << "Ensure optimization is set to NONE." << utils::io::endl;
        return false;
    }
#endif
    return true;
}

bool MaterialBuilder::ShaderCode::resolveIncludes(IncludeCallback callback,
        const utils::CString& fileName) noexcept {
    if (!mCode.empty()) {
        ResolveOptions options {
            .insertLineDirectives = true,
            .insertLineDirectiveCheck = true
        };
        IncludeResult source {
            .includeName = fileName,
            .text = mCode,
            .lineNumberOffset = getLineOffset(),
            .name = utils::CString("")
        };
        if (!::filamat::resolveIncludes(source, callback, options)) {
            return false;
        }
        mCode = source.text;
    }

    mIncludesResolved = true;
    return true;
}

static void showErrorMessage(const char* materialName, uint8_t variant,
        MaterialBuilder::TargetApi targetApi, filament::backend::ShaderType shaderType,
        const std::string& shaderCode) {
    using ShaderType = filament::backend::ShaderType;
    using TargetApi = MaterialBuilder::TargetApi;
    utils::slog.e
            << "Error in \"" << materialName << "\""
            << ", Variant 0x" << io::hex << (int) variant
            << (targetApi == TargetApi::VULKAN ? ", Vulkan.\n" : ", OpenGL.\n")
            << "=========================\n"
            << "Generated "
            << (shaderType == ShaderType::VERTEX ? "Vertex Shader\n" : "Fragment Shader\n")
            << "=========================\n"
            << shaderCode;
}

bool MaterialBuilder::generateShaders(JobSystem& jobSystem, const std::vector<Variant>& variants,
        ChunkContainer& container, const MaterialInfo& info) const noexcept {
    // Create a postprocessor to optimize / compile to Spir-V if necessary.
#ifndef FILAMAT_LITE
    uint32_t flags = 0;
    flags |= mPrintShaders ? GLSLPostProcessor::PRINT_SHADERS : 0;
    flags |= mGenerateDebugInfo ? GLSLPostProcessor::GENERATE_DEBUG_INFO : 0;
    GLSLPostProcessor postProcessor(mOptimization, flags);
#endif

    // Start: must be protected by lock
    Mutex entriesLock;
    std::vector<TextEntry> glslEntries;
    std::vector<SpirvEntry> spirvEntries;
    std::vector<TextEntry> metalEntries;
    LineDictionary textDictionary;
#ifndef FILAMAT_LITE
    BlobDictionary spirvDictionary;
#endif
    // End: must be protected by lock

    ShaderGenerator sg(
            mProperties, mVariables, mOutputs, mDefines, mMaterialCode.getResolved(),
            mMaterialCode.getLineOffset(), mMaterialVertexCode.getResolved(),
            mMaterialVertexCode.getLineOffset(), mMaterialDomain);

    bool emptyVertexCode = mMaterialVertexCode.getResolved().empty();
    bool customDepth = sg.hasCustomDepthShader() ||
            mBlendingMode == BlendingMode::MASKED || !emptyVertexCode;
    container.addSimpleChild<bool>(ChunkType::MaterialHasCustomDepthShader, customDepth);

    std::atomic_bool cancelJobs(false);
    bool firstJob = true;

    for (const auto& params : mCodeGenPermutations) {
        if (cancelJobs.load()) {
            return false;
        }

        const ShaderModel shaderModel = ShaderModel(params.shaderModel);
        const TargetApi targetApi = params.targetApi;
        const TargetLanguage targetLanguage = params.targetLanguage;

        assertSingleTargetApi(targetApi);

        // Metal Shading Language is cross-compiled from Vulkan.
        const bool targetApiNeedsSpirv =
                (targetApi == TargetApi::VULKAN || targetApi == TargetApi::METAL);
        const bool targetApiNeedsMsl = targetApi == TargetApi::METAL;
        const bool targetApiNeedsGlsl = targetApi == TargetApi::OPENGL;
<<<<<<< HEAD
        std::vector<uint32_t>* pSpirv = targetApiNeedsSpirv ? &spirv : nullptr;
        std::string* pMsl = targetApiNeedsMsl ? &msl : nullptr;
=======
>>>>>>> 2839c352

        // Set when a job fails
        JobSystem::Job* parent = jobSystem.createJob();

        for (const auto& v : variants) {
            JobSystem::Job* job = jobs::createJob(jobSystem, parent, [&]() {
                if (cancelJobs.load()) {
                    return;
                }

                // TODO: avoid allocations when not required
                std::vector<uint32_t> spirv;
                std::string msl;

                std::vector<uint32_t>* pSpirv = targetApiNeedsSpirv ? &spirv : nullptr;
                std::string* pMsl = targetApiNeedsMsl ? &msl : nullptr;

                TextEntry glslEntry{0};
                SpirvEntry spirvEntry{0};
                TextEntry metalEntry{0};

                glslEntry.shaderModel = static_cast<uint8_t>(params.shaderModel);
                spirvEntry.shaderModel = static_cast<uint8_t>(params.shaderModel);
                metalEntry.shaderModel = static_cast<uint8_t>(params.shaderModel);

                glslEntry.variant = v.variant;
                spirvEntry.variant = v.variant;
                metalEntry.variant = v.variant;

                // Generate raw shader code.
                // The quotes in Google-style line directives cause problems with certain drivers. These
                // directives are optimized away when using the full filamat, so down below we
                // explicitly remove them when using filamat lite.
                std::string shader;
                if (v.stage == filament::backend::ShaderType::VERTEX) {
                    shader = sg.createVertexProgram(
                            shaderModel, targetApi, targetLanguage, info, v.variant,
                            mInterpolation, mVertexDomain);
#ifdef FILAMAT_LITE
                    GLSLToolsLite glslTools;
                    glslTools.removeGoogleLineDirectives(shader);
#endif
                } else if (v.stage == filament::backend::ShaderType::FRAGMENT) {
                    shader = sg.createFragmentProgram(
                            shaderModel, targetApi, targetLanguage, info, v.variant, mInterpolation);
#ifdef FILAMAT_LITE
                    GLSLToolsLite glslTools;
                    glslTools.removeGoogleLineDirectives(shader);
#endif
<<<<<<< HEAD
            }

            std::string* pGlsl = nullptr;
            if (targetApiNeedsGlsl) {
                pGlsl = &shader;
            }

#ifndef FILAMAT_LITE
=======
                }
>>>>>>> 2839c352

                std::string* pGlsl = nullptr;
                if (targetApiNeedsGlsl) {
                    pGlsl = &shader;
                }

#ifndef FILAMAT_LITE
                GLSLPostProcessor::Config config{
                        .shaderType = v.stage,
                        .shaderModel = shaderModel,
                        .glsl = {}
                };

                if (mEnableFramebufferFetch) {
                    config.glsl.subpassInputToColorLocation.emplace_back(0, 0);
                }

<<<<<<< HEAD
            bool ok = postProcessor.process(shader, config, pGlsl, pSpirv, pMsl);
=======
                bool ok = postProcessor.process(shader, config, pGlsl, pSpirv, pMsl);
>>>>>>> 2839c352
#else
                bool ok = true;
#endif
                if (!ok) {
                    showErrorMessage(mMaterialName.c_str_safe(), v.variant, targetApi, v.stage, shader);
                    cancelJobs = true;
                    return;
                }

                if (targetApi == TargetApi::OPENGL) {
                    if (targetLanguage == TargetLanguage::SPIRV) {
                        sg.fixupExternalSamplers(shaderModel, shader, info);
                    }
                }

                // NOTE: Everything below touches shared structures protected by a lock
                // NOTE: do not execute expensive work from here on!
                std::unique_lock<utils::Mutex> lock(entriesLock);

                if (targetApi == TargetApi::OPENGL) {
                    glslEntry.stage = v.stage;
                    glslEntry.shader = shader;

                    textDictionary.addText(glslEntry.shader);
                    glslEntries.push_back(glslEntry);
                }

#ifndef FILAMAT_LITE
                if (targetApi == TargetApi::VULKAN) {
                    assert(!spirv.empty());
                    spirvEntry.stage = v.stage;

                    spirvEntry.dictionaryIndex = spirvDictionary.addBlob(spirv);
                    spirvEntries.push_back(spirvEntry);
                }

                if (targetApi == TargetApi::METAL) {
                    assert(!spirv.empty());
                    assert(msl.length() > 0);
                    metalEntry.stage = v.stage;
                    metalEntry.shader = msl;

                    textDictionary.addText(metalEntry.shader);
                    metalEntries.push_back(metalEntry);
                }
#endif
            });

            // NOTE: We run the first job separately to work the lack of thread safety
            //       guarantees in glslang. This library performs unguarded global
            //       operations on first use.
            if (firstJob) {
                jobSystem.runAndWait(job);
                firstJob = false;
            } else {
                jobSystem.run(job);
            }
        }

        jobSystem.runAndWait(parent);
    }

    if (cancelJobs.load()) {
        return false;
    }

    // Emit dictionary chunk (TextDictionaryReader and DictionaryTextChunk)
    const auto& dictionaryChunk = container.addChild<filamat::DictionaryTextChunk>(
            std::move(textDictionary), ChunkType::DictionaryText);

    // Emit GLSL chunk (MaterialTextChunk).
    if (!glslEntries.empty()) {
        container.addChild<MaterialTextChunk>(std::move(glslEntries),
                dictionaryChunk.getDictionary(), ChunkType::MaterialGlsl);
    }

    // Emit SPIRV chunks (SpirvDictionaryReader and MaterialSpirvChunk).
#ifndef FILAMAT_LITE
    if (!spirvEntries.empty()) {
        const bool stripInfo = !mGenerateDebugInfo;
        container.addChild<filamat::DictionarySpirvChunk>(std::move(spirvDictionary), stripInfo);
        container.addChild<MaterialSpirvChunk>(std::move(spirvEntries));
    }

    // Emit Metal chunk (MaterialTextChunk).
    if (!metalEntries.empty()) {
        container.addChild<MaterialTextChunk>(std::move(metalEntries),
                dictionaryChunk.getDictionary(), ChunkType::MaterialMetal);
    }
#endif

    return true;
}

MaterialBuilder& MaterialBuilder::output(VariableQualifier qualifier, OutputTarget target,
        OutputType type, const char* name, int location) noexcept {

    ASSERT_PRECONDITION(target != OutputTarget::DEPTH || type == OutputType::FLOAT,
            "Depth outputs must be of type FLOAT.");
    ASSERT_PRECONDITION(target != OutputTarget::DEPTH || qualifier == VariableQualifier::OUT,
            "Depth outputs must use OUT qualifier.");

    ASSERT_PRECONDITION(location >= -1,
            "Output location must be >= 0 (or use -1 for default location).");

    // A location value of -1 signals using the default location. We'll simply take the previous
    // output's location and add 1.
    if (location == -1) {
        location = mOutputs.empty() ? 0 : mOutputs.back().location + 1;
    }

    // Unconditionally add this output, then we'll check if we've maxed on on any particular target.
    mOutputs.emplace_back(name, qualifier, target, type, location);

    uint8_t colorOutputCount = 0;
    uint8_t depthOutputCount = 0;
    for (const auto& output : mOutputs) {
        if (output.target == OutputTarget::COLOR) {
            colorOutputCount++;
        }
        if (output.target == OutputTarget::DEPTH) {
            depthOutputCount++;
        }
    }

    ASSERT_PRECONDITION(colorOutputCount <= MAX_COLOR_OUTPUT,
            "A maximum of %d COLOR outputs is allowed.", MAX_COLOR_OUTPUT);
    ASSERT_PRECONDITION(depthOutputCount <= MAX_DEPTH_OUTPUT,
            "A maximum of %d DEPTH output is allowed.", MAX_DEPTH_OUTPUT);

    assert(mOutputs.size() <= MAX_COLOR_OUTPUT + MAX_DEPTH_OUTPUT);

    return *this;
}

MaterialBuilder& MaterialBuilder::enableFramebufferFetch() noexcept {
    // This API is temporary, it is used to enable EXT_framebuffer_fetch for GLSL shaders,
    // this is used sparingly by filament's post-processing stage.
    mEnableFramebufferFetch = true;
    return *this;
}

Package MaterialBuilder::build(JobSystem& jobSystem) noexcept {
    if (materialBuilderClients == 0) {
        utils::slog.e << "Error: MaterialBuilder::init() must be called before build()."
            << utils::io::endl;
        // Return an empty package to signal a failure to build the material.
        return Package::invalidPackage();
    }

    // Add a default color output.
    if (mMaterialDomain == MaterialDomain::POST_PROCESS && mOutputs.empty()) {
        output(VariableQualifier::OUT, OutputTarget::COLOR, OutputType::FLOAT4, "color");
    }

    // Resolve all the #include directives within user code.
    if (!mMaterialCode.resolveIncludes(mIncludeCallback, mFileName) ||
        !mMaterialVertexCode.resolveIncludes(mIncludeCallback, mFileName)) {
        return Package::invalidPackage();
    }

    // prepareToBuild must be called first, to populate mCodeGenPermutations.
    MaterialInfo info;
    prepareToBuild(info);

    // Run checks, in order.
    // The call to findProperties populates mProperties and must come before runSemanticAnalysis.
    if (!checkLiteRequirements() ||
        !findAllProperties() ||
        !runSemanticAnalysis()) {
        // Return an empty package to signal a failure to build the material.
        return Package::invalidPackage();
    }

    filament::SamplerBindingMap map;
    map.populate(&info.sib, mMaterialName.c_str());
    info.samplerBindings = std::move(map);

    // Create chunk tree.
    ChunkContainer container;
    writeCommonChunks(container, info);
    if (mMaterialDomain == MaterialDomain::SURFACE) {
        writeSurfaceChunks(container);
    }

    // Generate all shaders and write the shader chunks.
    const auto variants = mMaterialDomain == MaterialDomain::SURFACE ?
        determineSurfaceVariants(mVariantFilter, isLit(), mShadowMultiplier) :
        determinePostProcessVariants();
    bool success = generateShaders(jobSystem, variants, container, info);

    if (!success) {
        // Return an empty package to signal a failure to build the material.
        return Package::invalidPackage();
    }

    // Flatten all chunks in the container into a Package.
    Package package(container.getSize());
    Flattener f(package);
    container.flatten(f);

    return package;
}

const std::string MaterialBuilder::peek(filament::backend::ShaderType type,
        const CodeGenParams& params, const PropertyList& properties) noexcept {
    ShaderGenerator sg(properties, mVariables, mOutputs, mDefines, mMaterialCode.getResolved(),
            mMaterialCode.getLineOffset(), mMaterialVertexCode.getResolved(),
            mMaterialVertexCode.getLineOffset(), mMaterialDomain);

    MaterialInfo info;
    prepareToBuild(info);

    filament::SamplerBindingMap map;
    map.populate(&info.sib, mMaterialName.c_str());
    info.samplerBindings = std::move(map);

    if (type == filament::backend::ShaderType::VERTEX) {
        return sg.createVertexProgram(ShaderModel(params.shaderModel),
                params.targetApi, params.targetLanguage, info, 0, mInterpolation, mVertexDomain);
    } else {
        return sg.createFragmentProgram(ShaderModel(params.shaderModel), params.targetApi,
                params.targetLanguage, info, 0, mInterpolation);
    }

    return std::string("");
}

void MaterialBuilder::writeCommonChunks(ChunkContainer& container, MaterialInfo& info) const noexcept {
    container.addSimpleChild<uint32_t>(ChunkType::MaterialVersion, filament::MATERIAL_VERSION);
    container.addSimpleChild<const char*>(ChunkType::MaterialName, mMaterialName.c_str_safe());
    container.addSimpleChild<uint32_t>(ChunkType::MaterialShaderModels, mShaderModels.getValue());
    container.addSimpleChild<uint8_t>(ChunkType::MaterialDomain, static_cast<uint8_t>(mMaterialDomain));
    container.addSimpleChild<uint8_t>(ChunkType::MaterialRefraction, static_cast<uint8_t>(mRefractionMode));
    container.addSimpleChild<uint8_t>(ChunkType::MaterialRefractionType, static_cast<uint8_t>(mRefractionType));

    // UIB
    container.addChild<MaterialUniformInterfaceBlockChunk>(info.uib);

    // SIB
    container.addChild<MaterialSamplerInterfaceBlockChunk>(info.sib);

    // Subpass
    container.addChild<MaterialSubpassInterfaceBlockChunk>(info.subpass);

    container.addSimpleChild<bool>(ChunkType::MaterialDoubleSidedSet, mDoubleSidedCapability);
    container.addSimpleChild<bool>(ChunkType::MaterialDoubleSided, mDoubleSided);

    container.addSimpleChild<uint8_t>(ChunkType::MaterialBlendingMode, static_cast<uint8_t>(mBlendingMode));
    container.addSimpleChild<uint8_t>(ChunkType::MaterialTransparencyMode, static_cast<uint8_t>(mTransparencyMode));
    container.addSimpleChild<bool>(ChunkType::MaterialDepthWriteSet, mDepthWriteSet);
    container.addSimpleChild<bool>(ChunkType::MaterialColorWrite, mColorWrite);
    container.addSimpleChild<bool>(ChunkType::MaterialDepthWrite, mDepthWrite);
    container.addSimpleChild<bool>(ChunkType::MaterialDepthTest, mDepthTest);
    container.addSimpleChild<uint8_t>(ChunkType::MaterialCullingMode, static_cast<uint8_t>(mCullingMode));

    uint64_t properties = 0;
    for (size_t i = 0; i < MATERIAL_PROPERTIES_COUNT; i++) {
        if (mProperties[i]) {
            properties |= uint64_t(1u) << i;
        }
    }
    container.addSimpleChild<uint64_t>(ChunkType::MaterialProperties, properties);
}

void MaterialBuilder::writeSurfaceChunks(ChunkContainer& container) const noexcept {
    if (mBlendingMode == BlendingMode::MASKED) {
        container.addSimpleChild<float>(ChunkType::MaterialMaskThreshold, mMaskThreshold);
    }

    container.addSimpleChild<uint8_t>(ChunkType::MaterialShading, static_cast<uint8_t>(mShading));

    if (mShading == Shading::UNLIT) {
        container.addSimpleChild<bool>(ChunkType::MaterialShadowMultiplier, mShadowMultiplier);
    }

    container.addSimpleChild<bool>(ChunkType::MaterialClearCoatIorChange, mClearCoatIorChange);
    container.addSimpleChild<uint32_t>(ChunkType::MaterialRequiredAttributes, mRequiredAttributes.getValue());
    container.addSimpleChild<bool>(ChunkType::MaterialSpecularAntiAliasing, mSpecularAntiAliasing);
    container.addSimpleChild<float>(ChunkType::MaterialSpecularAntiAliasingVariance, mSpecularAntiAliasingVariance);
    container.addSimpleChild<float>(ChunkType::MaterialSpecularAntiAliasingThreshold, mSpecularAntiAliasingThreshold);
    container.addSimpleChild<uint8_t>(ChunkType::MaterialVertexDomain, static_cast<uint8_t>(mVertexDomain));
    container.addSimpleChild<uint8_t>(ChunkType::MaterialInterpolation, static_cast<uint8_t>(mInterpolation));
}

} // namespace filamat<|MERGE_RESOLUTION|>--- conflicted
+++ resolved
@@ -649,11 +649,6 @@
                 (targetApi == TargetApi::VULKAN || targetApi == TargetApi::METAL);
         const bool targetApiNeedsMsl = targetApi == TargetApi::METAL;
         const bool targetApiNeedsGlsl = targetApi == TargetApi::OPENGL;
-<<<<<<< HEAD
-        std::vector<uint32_t>* pSpirv = targetApiNeedsSpirv ? &spirv : nullptr;
-        std::string* pMsl = targetApiNeedsMsl ? &msl : nullptr;
-=======
->>>>>>> 2839c352
 
         // Set when a job fails
         JobSystem::Job* parent = jobSystem.createJob();
@@ -703,18 +698,7 @@
                     GLSLToolsLite glslTools;
                     glslTools.removeGoogleLineDirectives(shader);
 #endif
-<<<<<<< HEAD
-            }
-
-            std::string* pGlsl = nullptr;
-            if (targetApiNeedsGlsl) {
-                pGlsl = &shader;
-            }
-
-#ifndef FILAMAT_LITE
-=======
                 }
->>>>>>> 2839c352
 
                 std::string* pGlsl = nullptr;
                 if (targetApiNeedsGlsl) {
@@ -732,11 +716,7 @@
                     config.glsl.subpassInputToColorLocation.emplace_back(0, 0);
                 }
 
-<<<<<<< HEAD
-            bool ok = postProcessor.process(shader, config, pGlsl, pSpirv, pMsl);
-=======
                 bool ok = postProcessor.process(shader, config, pGlsl, pSpirv, pMsl);
->>>>>>> 2839c352
 #else
                 bool ok = true;
 #endif
